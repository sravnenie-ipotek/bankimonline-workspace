/**
 * Build information - automatically generated during build process
 * DO NOT EDIT MANUALLY - This file is auto-generated
 */

export const BUILD_INFO = {
<<<<<<< HEAD
  version: '0.18',
  buildTime: '03:26 24.08.2025',
  environment: import.meta.env.MODE || 'production',
  buildNumber: '623',
  commit: 'be4ff9db'
=======
  version: '0.20',
  buildTime: '08:29 24.08.2025',
  environment: import.meta.env.MODE || 'production',
  buildNumber: '624',
  commit: '84ad5932'
>>>>>>> 3bd8144a
};<|MERGE_RESOLUTION|>--- conflicted
+++ resolved
@@ -4,17 +4,9 @@
  */
 
 export const BUILD_INFO = {
-<<<<<<< HEAD
-  version: '0.18',
-  buildTime: '03:26 24.08.2025',
-  environment: import.meta.env.MODE || 'production',
-  buildNumber: '623',
-  commit: 'be4ff9db'
-=======
   version: '0.20',
   buildTime: '08:29 24.08.2025',
   environment: import.meta.env.MODE || 'production',
   buildNumber: '624',
   commit: '84ad5932'
->>>>>>> 3bd8144a
 };